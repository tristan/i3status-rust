--- conflicted
+++ resolved
@@ -76,21 +76,11 @@
             loop {
                 for ci in c.iter(100000) {
                     if let ConnectionItem::Signal(msg) = ci {
-<<<<<<< HEAD
-                        if &*msg.path().unwrap() == "/org/mpris/MediaPlayer2" {
-                            if &*msg.member().unwrap() == "PropertiesChanged" {
-                                send.send(Task {
-                                    id: id.clone(),
-                                    update_time: Instant::now(),
-                                });
-                            }
-=======
                         if &*msg.path().unwrap() == "/org/mpris/MediaPlayer2" && &*msg.member().unwrap() == "PropertiesChanged" {
                             send.send(Task {
                                 id: id.clone(),
                                 update_time: Instant::now(),
-                            }).unwrap();
->>>>>>> dbb30ddd
+                            });
                         }
                     }
                 }
