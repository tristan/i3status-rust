--- conflicted
+++ resolved
@@ -79,14 +79,7 @@
     }
 }
 
-<<<<<<< HEAD
-
-
-impl Block for Load
-{
-=======
 impl Block for Load {
->>>>>>> 60731514
     fn update(&mut self) -> Result<Option<Duration>> {
         let mut f = OpenOptions::new()
             .read(true)
@@ -105,7 +98,6 @@
                           "{5m}" => split[1],
                           "{15m}" => split[2]);
 
-<<<<<<< HEAD
         let used_perc = values["{1m}"].parse::<f32>().block_error("load", "failed to parse float percentage")? / self.logical_cores as f32;
         self.text.set_state(
             match_range!(used_perc default: (State::Idle) {
@@ -113,17 +105,6 @@
                 0.3 ; 0.6 => State::Info,
                 0.6 ; 0.9 => State::Warning
         }));
-=======
-        let used_perc = values["{1m}"]
-            .parse::<f32>()
-            .block_error("load", "failed to parse float percentage")? / self.logical_cores as f32;
-        self.text.set_state(match used_perc {
-            0.0...0.3 => State::Idle,
-            0.3...0.6 => State::Info,
-            0.6...0.9 => State::Warning,
-            _ => State::Critical,
-        });
->>>>>>> 60731514
 
         self.text.set_text(self.format.render_static_str(&values)?);
 
